AM_CPPFLAGS = \
	-I$(top_srcdir)/folks \
	-include $(CONFIG_HEADER) \
	-DPACKAGE_DATADIR=\"$(pkgdatadir)\" \
	$(NULL)

VALAFLAGS += $(TP_VALA_VALAFLAGS)
VALAFLAGS += --vapidir=. --vapidir=$(top_srcdir)/folks

noinst_LTLIBRARIES = libtp-lowlevel.la
folks_telepathydir = $(libdir)
folks_telepathy_LTLIBRARIES = libfolks-telepathy.la
backenddir = $(libdir)/folks/backends/telepathy
backend_LTLIBRARIES = libfolks-backend-telepathy.la

##################################################################
# Telepathy Lowlevel library
##################################################################

libtp_lowlevel_la_SOURCES = \
	tp-lowlevel.c \
	tp-lowlevel.h \
	$(NULL)

libtp_lowlevel_la_CPPFLAGS = \
	$(GLIB_CFLAGS) \
	$(GEE_CFLAGS) \
	$(TP_GLIB_CFLAGS) \
	$(AM_CPPFLAGS) \
	$(NULL)

# the -shared and -rpath arguments are to force it to be compiled to a .so,
# despite not being installed (it needs to be a shared library for
# vala-gen-introspect)
libtp_lowlevel_la_LDFLAGS = \
	-shared -rpath $(libdir) \
	$(GLIB_LIBS) \
	$(TP_GLIB_LIBS) \
	$(NULL)

tp-lowlevel.gi: $(libtp-lowlevel_la_SOURCES) libtp-lowlevel.la
<<<<<<< HEAD
	$(VGI_V)$(VALA_GEN_INTROSPECT) --namespace=Folks \
		$(srcdir)/tp-lowlevel.h \
=======
	$(AM_V_GEN)$(VALA_GEN_INTROSPECT) --namespace=Folks tp-lowlevel.h \
>>>>>>> a8bbc549
		$(GLIB_CFLAGS) $(DBUS_GLIB_CFLAGS) $(GEE_CFLAGS) \
		$(TP_VALA_CFLAGS) $(TP_GLIB_CFLAGS) -I$(top_srcdir)/folks \
		.libs/libtp-lowlevel.so > tp-lowlevel.gi

# copy the metadata file as necessary, to work around gnome bug #624278
tp-lowlevel.vapi: tp-lowlevel.gi tp-lowlevel.metadata
<<<<<<< HEAD
	test -e tp-lowlevel.metadata || \
		(cp $(srcdir)/tp-lowlevel.metadata . && \
		touch tp-lowlevel.metadata.copied)
	$(VAPIGEN_V)$(VAPIGEN) $(VALAFLAGS) --library tp-lowlevel \
		--metadata=tp-lowlevel.metadata \
=======
	$(AM_V_GEN)$(VAPIGEN) $(TP_VALA_VALAFLAGS) --library tp-lowlevel \
		--metadata=tp-lowlevel.metadata --pkg telepathy-glib \
>>>>>>> a8bbc549
		tp-lowlevel.gi
	test ! -e tp-lowlevel.metadata.copied || rm -f tp-lowlevel.metadata*

internal_vapi_files = \
	tp-lowlevel.vapi \
	$(NULL)

##################################################################
# Support library
##################################################################

pkgconfig_in = folks-telepathy.pc.in
pkgconfigdir = $(libdir)/pkgconfig
pkgconfig_DATA = $(pkgconfig_in:.in=)

folks_telepathy_valasources = \
	tpf-persona.vala \
	tpf-persona-store.vala \
	tpf-logger.vala \
	$(NULL)

<<<<<<< HEAD
tp_sources_with_path = \
	$(foreach x,$(libfolks_telepathy_la_VALASOURCES),$(srcdir)/$(x))
=======
folks_telepathy_deps = \
	folks \
	tp-lowlevel \
	gobject-2.0 \
	gio-2.0 \
	gee-1.0 \
	dbus-glib-1 \
	telepathy-glib \
	$(NULL)
>>>>>>> a8bbc549

libfolks_telepathy_la_SOURCES = \
	$(folks_telepathy_valasources:.vala=.c) \
	$(libtp_lowlevel_la_SOURCES) \
	$(NULL)

libfolks_telepathy_la_CPPFLAGS = \
	$(GLIB_CFLAGS) \
	$(DBUS_GLIB_CFLAGS) \
	$(GEE_CFLAGS) \
	$(TP_VALA_CFLAGS) \
	$(AM_CPPFLAGS) \
	$(NULL)

libfolks_telepathy_la_LIBADD = \
	$(GLIB_LIBS) \
	$(DBUS_GLIB_LIBS) \
	$(GEE_LIBS) \
	$(TP_VALA_LIBS) \
	$(NULL)

folks_telepathy_includedir = $(includedir)/folks
folks_telepathy_include_HEADERS = \
	folks-telepathy.h \
	$(NULL)

folks-telepathy.h $(folks_telepathy_valasources:.vala=.c): folks-telepathy.vala.stamp

folks_telepathy_vapi_deps = \
	$(folks_telepathy_valasources) \
	$(internal_vapi_files) \
	$(NULL)

folks-telepathy.vapi folks-telepathy.vala.stamp: $(folks_telepathy_vapi_deps)
	$(VALA_V)$(VALAC) $(VALACFLAGS) $(VALAFLAGS) -H folks-telepathy.h -C \
		--library folks-telepathy \
<<<<<<< HEAD
		--pkg tp-lowlevel \
		$(tp_sources_with_path)
=======
		$(addprefix --pkg ,$(folks_telepathy_deps)) \
		$(folks_telepathy_valasources)
>>>>>>> a8bbc549
	touch $@

##################################################################
# Backend
##################################################################

folks_backend_telepathy_valasources = \
	tp-backend.vala \
	tp-backend-factory.vala \
	$(NULL)

<<<<<<< HEAD
backend_tp_sources_with_path = \
	$(foreach x,$(libfolks_backend_telepathy_la_VALASOURCES),$(srcdir)/$(x))

libfolks_backend_telepathy_la_SOURCES = \
	folks-backend-telepathy.vala.stamp \
	$(libfolks_backend_telepathy_la_VALASOURCES:.vala=.c) \
=======
folks_backend_telepathy_deps = \
	folks \
	folks-telepathy \
	gobject-2.0 \
	telepathy-glib \
>>>>>>> a8bbc549
	$(NULL)

libfolks_backend_telepathy_la_SOURCES = $(folks_backend_telepathy_valasources:.vala=.c)

libfolks_backend_telepathy_la_CPPFLAGS = \
	$(GLIB_CFLAGS) \
	$(DBUS_GLIB_CFLAGS) \
	$(GEE_CFLAGS) \
	$(TP_VALA_CFLAGS) \
	$(AM_CPPFLAGS) \
	$(NULL)

libfolks_backend_telepathy_la_LIBADD = \
	$(GLIB_LIBS) \
	$(DBUS_GLIB_LIBS) \
	$(GEE_LIBS) \
	$(TP_VALA_LIBS) \
	-L$(abs_top_srcdir)/backends/telepathy/.libs \
	-lfolks-telepathy \
	$(NULL)

libfolks_backend_telepathy_la_LDFLAGS = -shared -fPIC -module -avoid-version

folks-backend-telepathy.h $(libfolks_backend_telepathy_la_SOURCES): folks-backend-telepathy.vala.stamp

vapi_deps = \
	folks-telepathy.vapi \
	libfolks-telepathy.la \
	$(folks_backend_telepathy_valasources) \
	$(internal_vapi_files) \
	$(NULL)

folks-backend-telepathy.vapi folks-backend-telepathy.vala.stamp: $(vapi_deps)
	$(VALA_V)$(VALAC) $(VALACFLAGS) $(VALAFLAGS) \
		-H folks-backend-telepathy.h -C \
		--library folks-backend-telepathy \
<<<<<<< HEAD
		--pkg folks \
		--pkg folks-telepathy \
		$(backend_tp_sources_with_path)
=======
		$(addprefix --pkg ,$(folks_backend_telepathy_deps)) \
		$(folks_backend_telepathy_valasources)
>>>>>>> a8bbc549
	touch $@

##################################################################
# General
##################################################################

BUILT_SOURCES = \
	folks-telepathy.h \
	folks-telepathy.vala.stamp \
	folks-telepathy.vapi \
	folks-backend-telepathy.h \
	folks-backend-telepathy.vala.stamp \
	folks-backend-telepathy.vapi \
	tp-lowlevel.gi \
	tp-lowlevel.vapi \
	$(folks_telepathy_valasources:.vala=.c) \
	$(libfolks_backend_telepathy_la_SOURCES) \
	$(pkgconfig_in:.in=) \
	folks-telepathy-uninstalled.pc \
	$(NULL)

CLEANFILES = $(BUILT_SOURCES)

EXTRA_DIST = \
	$(libfolks_telepathy_la_VALASOURCES) \
	$(libfolks_backend_telepathy_la_VALASOURCES) \
	$(libtp_lowlevel_la_SOURCES) \
	tp-lowlevel.metadata \
	$(pkgconfig_in) \
	folks-telepathy.vala.stamp \
	folks-telepathy.vapi \
	folks-backend-telepathy.vala.stamp \
	folks-backend-telepathy.vapi \
	tp-lowlevel.vapi \
	$(NULL)

DISTCLEANFILES = \
	$(NULL)

MAINTAINERCLEANFILES = \
	$(folks_telepathy_valasources:.vala=.c) \
	$(libfolks_backend_telepathy_la_SOURCES) \
	$(NULL)

# set up the verbosity rules to avoid some build noise
# XXX: once automake >= 1.11 is common, remove these, push valasources files
# into SOURCES and add AM_PROG_VALAC to configure.ac
VALA_V = $(VALA_V_$(V))
VALA_V_ = $(VALA_V_$(AM_DEFAULT_VERBOSITY))
VALA_V_0 = @echo "  VALAC " $^;

-include $(top_srcdir)/git.mk<|MERGE_RESOLUTION|>--- conflicted
+++ resolved
@@ -39,28 +39,20 @@
 	$(NULL)
 
 tp-lowlevel.gi: $(libtp-lowlevel_la_SOURCES) libtp-lowlevel.la
-<<<<<<< HEAD
-	$(VGI_V)$(VALA_GEN_INTROSPECT) --namespace=Folks \
+	$(AM_V_GEN)$(VALA_GEN_INTROSPECT) --namespace=Folks \
 		$(srcdir)/tp-lowlevel.h \
-=======
-	$(AM_V_GEN)$(VALA_GEN_INTROSPECT) --namespace=Folks tp-lowlevel.h \
->>>>>>> a8bbc549
 		$(GLIB_CFLAGS) $(DBUS_GLIB_CFLAGS) $(GEE_CFLAGS) \
 		$(TP_VALA_CFLAGS) $(TP_GLIB_CFLAGS) -I$(top_srcdir)/folks \
 		.libs/libtp-lowlevel.so > tp-lowlevel.gi
 
 # copy the metadata file as necessary, to work around gnome bug #624278
 tp-lowlevel.vapi: tp-lowlevel.gi tp-lowlevel.metadata
-<<<<<<< HEAD
 	test -e tp-lowlevel.metadata || \
 		(cp $(srcdir)/tp-lowlevel.metadata . && \
 		touch tp-lowlevel.metadata.copied)
-	$(VAPIGEN_V)$(VAPIGEN) $(VALAFLAGS) --library tp-lowlevel \
-		--metadata=tp-lowlevel.metadata \
-=======
 	$(AM_V_GEN)$(VAPIGEN) $(TP_VALA_VALAFLAGS) --library tp-lowlevel \
-		--metadata=tp-lowlevel.metadata --pkg telepathy-glib \
->>>>>>> a8bbc549
+		--metadata=tp-lowlevel.metadata --pkg gio-2.0 \
+		--pkg telepathy-glib \
 		tp-lowlevel.gi
 	test ! -e tp-lowlevel.metadata.copied || rm -f tp-lowlevel.metadata*
 
@@ -82,10 +74,6 @@
 	tpf-logger.vala \
 	$(NULL)
 
-<<<<<<< HEAD
-tp_sources_with_path = \
-	$(foreach x,$(libfolks_telepathy_la_VALASOURCES),$(srcdir)/$(x))
-=======
 folks_telepathy_deps = \
 	folks \
 	tp-lowlevel \
@@ -95,7 +83,6 @@
 	dbus-glib-1 \
 	telepathy-glib \
 	$(NULL)
->>>>>>> a8bbc549
 
 libfolks_telepathy_la_SOURCES = \
 	$(folks_telepathy_valasources:.vala=.c) \
@@ -132,13 +119,8 @@
 folks-telepathy.vapi folks-telepathy.vala.stamp: $(folks_telepathy_vapi_deps)
 	$(VALA_V)$(VALAC) $(VALACFLAGS) $(VALAFLAGS) -H folks-telepathy.h -C \
 		--library folks-telepathy \
-<<<<<<< HEAD
-		--pkg tp-lowlevel \
-		$(tp_sources_with_path)
-=======
 		$(addprefix --pkg ,$(folks_telepathy_deps)) \
-		$(folks_telepathy_valasources)
->>>>>>> a8bbc549
+		$(addprefix $(srcdir)/,$(folks_telepathy_valasources))
 	touch $@
 
 ##################################################################
@@ -150,23 +132,17 @@
 	tp-backend-factory.vala \
 	$(NULL)
 
-<<<<<<< HEAD
-backend_tp_sources_with_path = \
-	$(foreach x,$(libfolks_backend_telepathy_la_VALASOURCES),$(srcdir)/$(x))
-
-libfolks_backend_telepathy_la_SOURCES = \
-	folks-backend-telepathy.vala.stamp \
-	$(libfolks_backend_telepathy_la_VALASOURCES:.vala=.c) \
-=======
 folks_backend_telepathy_deps = \
 	folks \
 	folks-telepathy \
+	gee-1.0 \
+	gio-2.0 \
 	gobject-2.0 \
 	telepathy-glib \
->>>>>>> a8bbc549
-	$(NULL)
-
-libfolks_backend_telepathy_la_SOURCES = $(folks_backend_telepathy_valasources:.vala=.c)
+	$(NULL)
+
+libfolks_backend_telepathy_la_SOURCES = \
+	$(folks_backend_telepathy_valasources:.vala=.c)
 
 libfolks_backend_telepathy_la_CPPFLAGS = \
 	$(GLIB_CFLAGS) \
@@ -187,7 +163,8 @@
 
 libfolks_backend_telepathy_la_LDFLAGS = -shared -fPIC -module -avoid-version
 
-folks-backend-telepathy.h $(libfolks_backend_telepathy_la_SOURCES): folks-backend-telepathy.vala.stamp
+folks-backend-telepathy.h $(libfolks_backend_telepathy_la_SOURCES): \
+		folks-backend-telepathy.vala.stamp
 
 vapi_deps = \
 	folks-telepathy.vapi \
@@ -200,14 +177,8 @@
 	$(VALA_V)$(VALAC) $(VALACFLAGS) $(VALAFLAGS) \
 		-H folks-backend-telepathy.h -C \
 		--library folks-backend-telepathy \
-<<<<<<< HEAD
-		--pkg folks \
-		--pkg folks-telepathy \
-		$(backend_tp_sources_with_path)
-=======
 		$(addprefix --pkg ,$(folks_backend_telepathy_deps)) \
-		$(folks_backend_telepathy_valasources)
->>>>>>> a8bbc549
+		$(addprefix $(srcdir)/,$(folks_backend_telepathy_valasources))
 	touch $@
 
 ##################################################################
@@ -232,8 +203,8 @@
 CLEANFILES = $(BUILT_SOURCES)
 
 EXTRA_DIST = \
-	$(libfolks_telepathy_la_VALASOURCES) \
-	$(libfolks_backend_telepathy_la_VALASOURCES) \
+	$(folks_telepathy_valasources) \
+	$(folks_backend_telepathy_valasources) \
 	$(libtp_lowlevel_la_SOURCES) \
 	tp-lowlevel.metadata \
 	$(pkgconfig_in) \

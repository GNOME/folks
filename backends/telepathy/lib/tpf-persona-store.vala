/*
 * Copyright (C) 2010 Collabora Ltd.
 * Copyright (C) 2013 Philip Withnall
 *
 * This library is free software: you can redistribute it and/or modify
 * it under the terms of the GNU Lesser General Public License as published by
 * the Free Software Foundation, either version 2.1 of the License, or
 * (at your option) any later version.
 *
 * This library is distributed in the hope that it will be useful,
 * but WITHOUT ANY WARRANTY; without even the implied warranty of
 * MERCHANTABILITY or FITNESS FOR A PARTICULAR PURPOSE.  See the
 * GNU Lesser General Public License for more details.
 *
 * You should have received a copy of the GNU Lesser General Public License
 * along with this library.  If not, see <http://www.gnu.org/licenses/>.
 *
 * Authors:
 *       Travis Reitter <travis.reitter@collabora.co.uk>
 *       Philip Withnall <philip.withnall@collabora.co.uk>
 *       Xavier Claessens <xavier.claessens@collabora.co.uk>
 */

using GLib;
using Gee;
using TelepathyGLib;
using Folks;

extern const string G_LOG_DOMAIN;
extern const string BACKEND_NAME;

/**
 * A persona store which is associated with a single Telepathy account. It will
 * create {@link Persona}s for each of the contacts in the account's
 * contact list.
 *
 * User must define contact features it wants on the #TpSimpleClientFactory of
 * the default #TpAccountManager returned by tp_account_manager_dup() *before*
 * preparing telepathy stores. Note that this is a behaviour change since
 * 0.7.0, folks won't force preparing any feature anymore.
 */
public class Tpf.PersonaStore : Folks.PersonaStore
{
  private string[] _always_writeable_properties = {};

  /* Sets of Personas exposed by this store.
   * This is the roster + self_contact */
  private HashMap<string, Persona> _personas;
  private Map<string, Persona> _personas_ro;
  private HashSet<Persona> _persona_set;

  /* Map from weakly-referenced TpContacts to their Persona.
   * This map contains all the TpContact we know about, could be more than the
   * the roster. Persona is kept in the map until its TpContact is disposed. */
  private HashMap<unowned Contact, Persona> _contact_persona_map;

  /* TpContact IDs. Note that this should *not* be cleared in _reset().
   * See bgo#630822. */
  private SmallSet<string> _favourite_ids = new SmallSet<string> ();

  /* Mapping from Persona IIDs to their avatars. This allows avatars to persist
   * between the cached (offline) personas and the online personas. Note that
   * this should *not* be cleared in _reset(). */
  private HashMap<string, File> _avatars = new HashMap<string, File> ();

  private Connection? _conn; /* null when disconnected */
  private AccountManager? _account_manager; /* only null before prepare() */
  private Logger _logger;
  private Persona? _self_persona;

  /* Connection's capabilities */
  private MaybeBool _can_add_personas = MaybeBool.UNSET;
  private MaybeBool _can_alias_personas = MaybeBool.UNSET;
  private MaybeBool _can_group_personas = MaybeBool.UNSET;
  private MaybeBool _can_remove_personas = MaybeBool.UNSET;

  private bool _is_prepared = false;
  private bool _prepare_pending = false;
  private bool _is_quiescent = false;
  private bool _got_initial_members = false;
  private bool _got_initial_self_contact = false;
  /* true iff in the middle of storing/loading the cache while disconnecting */
  private bool _disconnect_pending = false;
  /* true iff the store should be removed after disconnection is complete */
  private bool _removal_pending = false;

  private Debug _debug;
  private PersonaStoreCache _cache;
  private Cancellable? _load_cache_cancellable = null;
  /* Whether data in memory is dirty and needs flushing to the cache at some
   * point. For example, this will be true if a contact has updated their avatar
   * while we've been online. */
  private bool _cache_needs_update = false;

  /* marshalled from ContactInfo.SupportedFields */
  private SmallSet<string> _supported_fields;
  private Set<string> _supported_fields_ro;

  private Account _account;

  private FolksTpZeitgeist.Controller _zg_controller;

  /**
   * The Telepathy account this store is based upon.
   */
  [Property(nick = "basis account",
      blurb = "Telepathy account this store is based upon")]
  public Account account
    {
      get { return this._account; }
      construct
        {
          this._account = value;
          this._account.invalidated.connect (this._account_invalidated_cb);
        }
    }

  /**
   * The type of persona store this is.
   *
   * See {@link Folks.PersonaStore.type_id}.
   */
  public override string type_id { get { return BACKEND_NAME; } }

  /**
   * Whether this PersonaStore can add {@link Folks.Persona}s.
   *
   * See {@link Folks.PersonaStore.can_add_personas}.
   *
   * @since 0.3.1
   */
  public override MaybeBool can_add_personas
    {
      get { return this._can_add_personas; }
    }

  /**
   * Whether this PersonaStore can set the alias of {@link Folks.Persona}s.
   *
   * See {@link Folks.PersonaStore.can_alias_personas}.
   *
   * @since 0.3.1
   */
  public override MaybeBool can_alias_personas
    {
      get { return this._can_alias_personas; }
    }

  /**
   * Whether this PersonaStore can set the groups of {@link Folks.Persona}s.
   *
   * See {@link Folks.PersonaStore.can_group_personas}.
   *
   * @since 0.3.1
   */
  public override MaybeBool can_group_personas
    {
      get { return this._can_group_personas; }
    }

  /**
   * Whether this PersonaStore can remove {@link Folks.Persona}s.
   *
   * See {@link Folks.PersonaStore.can_remove_personas}.
   *
   * @since 0.3.1
   */
  public override MaybeBool can_remove_personas
    {
      get { return this._can_remove_personas; }
    }

  /**
   * Whether this PersonaStore has been prepared.
   *
   * See {@link Folks.PersonaStore.is_prepared}.
   *
   * @since 0.3.0
   */
  public override bool is_prepared
    {
      get { return this._is_prepared; }
    }

  /**
   * {@inheritDoc}
   *
   * @since 0.6.2
   */
  public override string[] always_writeable_properties
    {
      get { return this._always_writeable_properties; }
    }

  /*
   * Whether this PersonaStore has reached a quiescent state.
   *
   * See {@link Folks.PersonaStore.is_quiescent}.
   *
   * @since 0.6.2
   */
  public override bool is_quiescent
    {
      get { return this._is_quiescent; }
    }

  private void _notify_if_is_quiescent ()
    {
      if (this._got_initial_members == true &&
          this._got_initial_self_contact == true &&
          this._is_quiescent == false)
        {
          this._is_quiescent = true;
          this.notify_property ("is-quiescent");
        }
    }

  private void _force_quiescent ()
    {
        this._got_initial_self_contact = true;
        this._got_initial_members = true;
        this._notify_if_is_quiescent ();
    }

  /**
   * The {@link Persona}s exposed by this PersonaStore.
   *
   * See {@link Folks.PersonaStore.personas}.
   */
  public override Map<string, Persona> personas
    {
      get { return this._personas_ro; }
    }

  internal Set<string> supported_fields
    {
      get { return this._supported_fields_ro; }
    }

  /**
   * Create a new PersonaStore.
   *
   * Create a new persona store to store the {@link Persona}s for the contacts
   * in the Telepathy account provided by ``account``.
   *
   * @param account the Telepathy account being represented by the persona store
   */
  public PersonaStore (Account account)
    {
      Object (account: account,
              display_name: account.display_name,
              id: account.get_object_path ());
    }

  construct
    {
      debug ("Creating new Tpf.PersonaStore %p ('%s') for TpAccount %p.",
          this, this.id, this.account);

      this._debug = Debug.dup ();
      this._debug.print_status.connect (this._debug_print_status);

      // Add to the map of persona stores by account
      PersonaStore._add_store_to_map (this);

      // Set up the cache
      this._cache = new PersonaStoreCache (this);

      this._reset ();
    }

  ~PersonaStore ()
    {
      debug ("Destroying Tpf.PersonaStore %p ('%s').", this, this.id);

      this._reset ();

      // Remove from the map of persona stores by account
      PersonaStore._remove_store_from_map (this);

      this._debug.print_status.disconnect (this._debug_print_status);
      this._debug = null;
      if (this._logger != null)
        this._logger.invalidated.disconnect (this._logger_invalidated_cb);

      this._account.invalidated.disconnect (this._account_invalidated_cb);

      if (this._account_manager != null)
        {
          this._account_manager.invalidated.disconnect (
              this._account_manager_invalidated_cb);
          this._account_manager = null;
        }

      this._zg_controller = null;
    }

  private string _format_maybe_bool (MaybeBool input)
    {
      switch (input)
        {
          case MaybeBool.UNSET:
            return "unset";
          case MaybeBool.TRUE:
            return "true";
          case MaybeBool.FALSE:
            return "false";
          default:
            assert_not_reached ();
        }
    }

  private void _debug_print_status (Debug debug)
    {
      const string domain = Debug.STATUS_LOG_DOMAIN;
      const LogLevelFlags level = LogLevelFlags.LEVEL_INFO;

      debug.print_heading (domain, level, "Tpf.PersonaStore (%p)", this);
      debug.print_key_value_pairs (domain, level,
          "ID", this.id,
          "Prepared?", this._is_prepared ? "yes" : "no",
          "Has initial members?", this._got_initial_members ? "yes" : "no",
          "Has self contact?", this._got_initial_self_contact ? "yes" : "no",
          "TpConnection", "%p".printf (this._conn),
          "TpAccountManager", "%p".printf (this._account_manager),
          "Self-Persona", "%p".printf (this._self_persona),
          "Can add personas?", this._format_maybe_bool (this._can_add_personas),
          "Can alias personas?",
              this._format_maybe_bool (this._can_alias_personas),
          "Can group personas?",
              this._format_maybe_bool (this._can_group_personas),
          "Can remove personas?",
              this._format_maybe_bool (this._can_remove_personas)
      );

      debug.print_line (domain, level, "%u Personas:", this._persona_set.size);
      debug.indent ();

      foreach (var persona in this._persona_set)
        {
          debug.print_heading (domain, level, "Persona (%p)", persona);
          debug.print_key_value_pairs (domain, level,
              "UID", persona.uid,
              "IID", persona.iid,
              "Display ID", persona.display_id,
              "User?", persona.is_user ? "yes" : "no",
              "In contact list?", persona.is_in_contact_list ? "yes" : "no",
              "TpContact", "%p".printf (persona.contact)
          );
        }

      debug.unindent ();

      debug.print_line (domain, level, "%u TpContact–Persona mappings:",
          this._contact_persona_map.size);
      debug.indent ();

      var iter1 = this._contact_persona_map.map_iterator ();
      while (iter1.next () == true)
        {
          debug.print_line (domain, level,
              "%s → %p", iter1.get_key ().get_identifier (), iter1.get_value ());
        }

      debug.unindent ();

      debug.print_line (domain, level, "%u favourite TpContact IDs:",
          this._favourite_ids.size);
      debug.indent ();

      foreach (var id in this._favourite_ids)
        {
          debug.print_line (domain, level, "%s", id);
        }

      debug.unindent ();

      debug.print_line (domain, level, "Cached avatars for %u personas:",
          this._avatars.size);
      debug.indent ();

      foreach (var id in this._avatars.keys)
        {
          debug.print_line (domain, level, "%s", id);
        }

      debug.unindent ();

      debug.print_line (domain, level, "");
    }

  private void _reset ()
    {
      debug ("Resetting Tpf.PersonaStore %p ('%s')", this, this.id);

      /* We do not trust local-xmpp or IRC at all, since Persona UIDs can be
       * faked by just changing hostname/username or nickname. */
      if (account.get_protocol_name () == "local_xmpp" ||
          account.get_protocol_name () == "irc")
        this.trust_level = PersonaStoreTrust.NONE;
      else
        this.trust_level = PersonaStoreTrust.PARTIAL;

      this._personas = new HashMap<string, Persona> ();
      this._personas_ro = this._personas.read_only_view;
      this._persona_set = new HashSet<Persona> ();
      this._cache_needs_update = false;

      if (this._conn != null)
        {
          this._conn.notify["self-contact"].disconnect (
              this._self_contact_changed_cb);
          this._conn.notify["contact-list-state"].disconnect (
              this._contact_list_state_changed_cb);
          this._conn.contact_list_changed.disconnect (
              this._contact_list_changed_cb);

          this._conn = null;
        }

      if (this._contact_persona_map != null)
        {
          var iter = this._contact_persona_map.map_iterator ();
          while (iter.next () == true)
            {
              var contact = iter.get_key ();
              contact.weak_unref (this._contact_weak_notify_cb);
            }
        }

      this._contact_persona_map = new HashMap<unowned Contact, Persona> ();

      this._supported_fields = new SmallSet<string> ();
      this._supported_fields_ro = this._supported_fields.read_only_view;
      this._self_persona = null;
    }

  private void _remove_store (Set<Persona> old_personas)
    {
      if (this._disconnect_pending == true)
        {
          /* The removal will be completed in _notify_connection_cb().
           * See: bgo#683390. */
          debug ("Delaying removing store %s (%p) due to pending disconnect.",
              this.id, this);
          this._removal_pending = true;
        }
      else
        {
          debug ("Removing store %s (%p)", this.id, this);
          this._removal_pending = false;

          this._emit_personas_changed (null, old_personas);
          this._cache.clear_cache.begin ();

          this.removed ();
        }
    }

  /**
   * Prepare the PersonaStore for use.
   *
   * See {@link Folks.PersonaStore.prepare}.
   *
   * @throws GLib.Error currently unused
   */
  public override async void prepare () throws GLib.Error
    {
      Internal.profiling_start ("preparing Tpf.PersonaStore (ID: %s)", this.id);

      if (this._is_prepared || this._prepare_pending)
        {
          return;
        }

      try
        {
          this._prepare_pending = true;

          this._account_manager = AccountManager.dup ();

          /* FIXME: Add all contact features on AM's factory. We should not
           * force preparing all features but let app define what it needs,
           * but this is for backward compatibility.
           * Note that if application already prepared TpContacts before
           * preparing this store, this will have no effect on existing
           * contacts. */
          var factory = this._account_manager.get_factory ();
          factory.add_contact_features ({
              Contact.get_feature_quark_alias (),
              Contact.get_feature_quark_avatar_data (),
              Contact.get_feature_quark_avatar_token (),
              Contact.get_feature_quark_capabilities (),
              Contact.get_feature_quark_client_types (),
              Contact.get_feature_quark_presence (),
              Contact.get_feature_quark_contact_info (),
              Contact.get_feature_quark_contact_groups (),
          });

          this._account_manager.invalidated.connect (
              this._account_manager_invalidated_cb);

          /* Note: For the three signal handlers below, we do *not* need to
           * store personas to the cache before removing the store, as
           * _remove_store() deletes the cache file. */
          this._account_manager.account_removed.connect ((a) =>
            {
              if (this.account == a)
                {
                  debug ("Account %p (‘%s’) removed.", a, a.display_name);
                  this._remove_store (this._persona_set);
                }
            });
          this._account_manager.account_usability_changed.connect (
              (a, valid) =>
                {
                  if (!valid && this.account == a)
                    {
                      debug ("Account %p (‘%s’) invalid.", a,
                          a.display_name);
                      this._remove_store (this._persona_set);
                    }
                });
          this._account_manager.account_disabled.connect ((a) =>
            {
              if (this.account == a)
                {
                  debug ("Account %p (‘%s’) disabled.", a, a.display_name);
                  this._remove_store (this._persona_set);
                }
            });

          Internal.profiling_point ("created account manager in " +
              "Tpf.PersonaStore (ID: %s)", this.id);

          this._avatars.clear ();

          this._favourite_ids.clear ();
          this._logger = new Logger (this.id);
          this._logger.invalidated.connect (
              this._logger_invalidated_cb);
          this._logger.favourite_contacts_changed.connect (
              this._favourite_contacts_changed_cb);
          Internal.profiling_start ("initialising favourite contacts in " +
              "Tpf.PersonaStore (ID: %s)", this.id);
          this._initialise_favourite_contacts.begin ((o, r) =>
            {
              try
                {
                  this._initialise_favourite_contacts.end (r);
                  Internal.profiling_end ("initialising favourite " +
                      "contacts in Tpf.PersonaStore (ID: %s)", this.id);
                }
              catch (GLib.Error e)
                {
                  debug ("Failed to initialise favourite contacts: %s",
                      e.message);
                  this._logger = null;
                }
            });

          Internal.profiling_point ("created logger in Tpf.PersonaStore " +
              "(ID: %s)", this.id);

          this.account.notify["connection"].connect (
              this._notify_connection_cb);

          /* immediately handle accounts which are not currently being
           * disconnected */
          if (this.account.connection != null)
            {
              this._notify_connection_cb (this.account, null);
            }
          else
            {
              /* If we're disconnected, advertise personas from the cache
               * instead. */
              yield this._load_cache (null);
              this._force_quiescent ();
            }

          Internal.profiling_point ("loaded cache in Tpf.PersonaStore " +
              "(ID: %s)", this.id);

          this._is_prepared = true;
          this.notify_property ("is-prepared");
        }
      finally
        {
          this._prepare_pending = false;
        }

      Internal.profiling_end ("preparing Tpf.PersonaStore (ID: %s)", this.id);
    }

  private void _account_manager_invalidated_cb (uint domain, int code,
      string message)
    {
      debug ("TpAccountManager invalidated (%u, %i, “%s”) for " +
          "Tpf.PersonaStore %p (‘%s’).", domain, code, message, this, this.id);
      this._remove_store (this._persona_set);
    }

  private void _account_invalidated_cb (uint domain, int code, string message)
    {
      debug ("TpAccount invalidated (%u, %i, “%s”) for " +
          "Tpf.PersonaStore %p (‘%s’).", domain, code, message, this, this.id);
      this._remove_store (this._persona_set);
    }

  private void _logger_invalidated_cb ()
    {
      this._logger.invalidated.disconnect (this._logger_invalidated_cb);

      debug ("Lost connection to the telepathy-logger service.");
      this._logger = null;
    }

  /* This method is not safe to call multiple times concurrently. */
  private async void _initialise_favourite_contacts () throws GLib.Error
    {
      if (this._logger == null)
        return;

      yield this._logger.prepare ();

      var contacts = yield this._logger.get_favourite_contacts ();
      this._favourite_contacts_changed_cb (contacts, {});

      this._always_writeable_properties += "is-favourite";
      this.notify_property ("always-writeable-properties");
    }

  private Persona? _lookup_persona_by_id (string id)
    {
      /* This is not efficient, but better than doing DBus roundtrip to get a
       * TpContact. */
      var iter = this._contact_persona_map.map_iterator ();
      while (iter.next ())
        {
          if (iter.get_key ().get_identifier () == id)
            {
              return iter.get_value ();
            }
        }
      return null;
    }

  private void _favourite_contacts_changed_cb (string[] added, string[] removed)
    {
      foreach (var id in added)
        {
          this._favourite_ids.add (id);
          var p = this._lookup_persona_by_id (id);
          if (p != null)
            {
              p._set_is_favourite (true);
            }
        }
      foreach (var id in removed)
        {
          this._favourite_ids.remove (id);
          var p = this._lookup_persona_by_id (id);
          if (p != null)
            {
              p._set_is_favourite (false);
            }
        }
    }

  /* This is called when we go online, when the user chooses to go offline, or
   * when a CM crashes. */
  private void _notify_connection_cb (Object s, ParamSpec? p)
    {
      var account = s as TelepathyGLib.Account;

      debug ("Account '%s' connection changed to %p", this.id,
          account.connection);

      /* account disconnected */
      if (account.connection == null)
        {
          this._supported_fields.clear ();
          this.notify_property ("supported-fields");

          /* When disconnecting, we want the PersonaStore to remain alive, but
           * all its Personas to be removed. We do *not* want the PersonaStore
           * to be destroyed, as that makes coming back online hard.
           *
           * We have to start advertising personas from the cache instead.
           * This will implicitly notify about removal of the existing persona
           * set and call this._reset().
           *
           * Before we do this, we store the current set of personas to the
           * cache, assuming we were connected before. */
          if (this._conn != null)
            {
              this._disconnect_pending = true;

              /* Call reset immediately, otherwise TpConnection's invalidation
               * will cause all contacts to weak notify. See bug #675141 */
              var old_personas = this._persona_set;
              var old_cache_needs_update = this._cache_needs_update;
              this._reset ();

              if (old_cache_needs_update)
                {
                  this._set_cache_needs_update ();
                }

              this._store_cache.begin (old_personas, (o, r) =>
                {
                  this._store_cache.end (r);

                  this._disconnect_pending = false;

                  if (this._removal_pending == false)
                    {
                      this._load_cache.begin (old_personas, (o2, r2) =>
                        {
                          this._load_cache.end (r2);
                        });
                    }
                  else
                    {
                      /* If the PersonaStore has been invalidated or disabled,
                       * remove it. This is done here rather than in the
                       * signal handlers for account-disabled or
                       * account-validity-changed so that the cache is handled
                       * properly. See: bgo#683390. */
                      assert (this._disconnect_pending == false);
                      this._remove_store (old_personas);
                    }
                });
            }

          /* If the persona store starts offline, we've reached a quiescent
           * state. */
          this._force_quiescent ();

          return;
        }

      this._notify_connection_cb_async.begin ();
    }

  private async void _notify_connection_cb_async () throws GLib.Error
    {
      debug ("_notify_connection_cb_async() for Tpf.PersonaStore %p ('%s').",
          this, this.id);

      Internal.profiling_start ("notify connection for Tpf.PersonaStore " +
          "(ID: %s)", this.id);

      /* Ensure the connection is prepared as necessary. */
      yield this.account.connection.prepare_async ({
          TelepathyGLib.Connection.get_feature_quark_contact_list (),
          TelepathyGLib.Connection.get_feature_quark_contact_groups (),
          TelepathyGLib.Connection.get_feature_quark_contact_info (),
          TelepathyGLib.Connection.get_feature_quark_connected (),
          TelepathyGLib.Connection.get_feature_quark_aliasing (),
          0
      });

      if (!this.account.connection.is_prepared (
          TelepathyGLib.Connection.get_feature_quark_contact_list ()))
        {
          debug ("Connection does not implement ContactList iface; " +
              "skipping store with no contact list.");

          this._remove_store (this._persona_set);

          return;
        }

      // We're connected, so can stop advertising personas from the cache
      this._unload_cache ();

      this._conn = this.account.connection;

      /* Connect signals early so that cleaning up is easier if the connection
       * is disconnected during the 'yield' below. */
      this._conn.notify["self-contact"].connect (
          this._self_contact_changed_cb);
      this._conn.notify["contact-list-state"].connect (
          this._contact_list_state_changed_cb);

      /* Emit all the notifications after the 'yield' just in case the
       * connection disappears during it. This makes cleaning up easier. */
      this.freeze_notify ();
      this._marshall_supported_fields ();
      this.notify_property ("supported-fields");

      if (this._conn.get_group_storage () != ContactMetadataStorageType.NONE)
        {
          this._can_group_personas = MaybeBool.TRUE;

          this._always_writeable_properties += "groups";
          this.notify_property ("always-writeable-properties");
        }
      else
        {
          this._can_group_personas = MaybeBool.FALSE;
        }
      this.notify_property ("can-group-personas");

      if (this._conn.get_can_change_contact_list ())
        {
          this._can_add_personas = MaybeBool.TRUE;
          this._can_remove_personas = MaybeBool.TRUE;
        }
      else
        {
          this._can_add_personas = MaybeBool.FALSE;
          this._can_remove_personas = MaybeBool.FALSE;
        }
      this.notify_property ("can-add-personas");
      this.notify_property ("can-remove-personas");

      var new_can_alias = MaybeBool.FALSE;

      if (this._conn.can_set_contact_alias ())
        {
          new_can_alias = MaybeBool.TRUE;

          this._always_writeable_properties += "alias";
          this.notify_property ("always-writeable-properties");
        }

      this._can_alias_personas = new_can_alias;
      this.notify_property ("can-alias-personas");

      this.thaw_notify ();

      /* Add the local user */
      this._self_contact_changed_cb (this._conn, null);
      this._contact_list_state_changed_cb (this._conn, null);

      Internal.profiling_end ("notify connection for Tpf.PersonaStore " +
          "(ID: %s)", this.id);
    }

  private void _marshall_supported_fields ()
    {
      var connection = this.account.connection;
      if (connection != null)
        {
          this._supported_fields.clear ();

          var ci_flags = connection.get_contact_info_flags ();
          if ((ci_flags & ContactInfoFlags.CAN_SET) != 0)
            {
              var field_specs =
                connection.dup_contact_info_supported_fields ();
              foreach (var field_spec in field_specs)
                {
                  /* XXX: we ignore the maximum count for each type of
                    * field since the common-sense count for each
                    * corresponding field (eg, full-name max = 1) in
                    * Folks is already reflected in our API and we have
                    * no other way to express it; but this seems a very
                    * minor problem */
                  this._supported_fields.add (field_spec.name);
                }
            }
        }
    }

  /**
   * If our account is disconnected, we want to continue to export a static
   * view of personas from the cache. old_personas will be notified as removed.
   *
   * This method is safe to call multiple times concurrently. Previous calls
   * will be cancelled by subsequent calls.
   */
  private async void _load_cache (HashSet<Persona>? old_personas)
    {
      /* Only load from the cache if the account is enabled and valid. */
      if (this.account.enabled == false || this.account.usable == false)
        {
          debug ("Skipping loading cache for Tpf.PersonaStore %p ('%s'): " +
              "enabled: %s, valid: %s.", this, this.id,
              this.account.enabled ? "yes" : "no",
              this.account.usable ? "yes" : "no");

          return;
        }

      debug ("Loading cache for Tpf.PersonaStore %p ('%s').", this, this.id);

      var cancellable = new Cancellable ();

      if (this._load_cache_cancellable != null)
        {
          debug ("    Cancelling ongoing loading operation (cancellable: %p).",
              this._load_cache_cancellable);
          this._load_cache_cancellable.cancel ();
        }

      this._load_cache_cancellable = cancellable;

      // Load the persona set from the cache and notify of the change
      var cached_personas = yield this._cache.load_objects (cancellable);

      /* If the load operation was cancelled, don't change the state
       * of the persona store at all. */
      if (cancellable.is_cancelled () == true)
        {
          debug ("    Cancelled (cancellable: %p).", cancellable);
          return;
        }

      this._reset ();

      this._persona_set = new HashSet<Persona> ();
      if (cached_personas != null)
        {
          foreach (var p in cached_personas)
            {
              this._add_persona (p);
            }
        }

      this._emit_personas_changed (cached_personas, old_personas,
          null, null, GroupDetails.ChangeReason.NONE);

      this._can_add_personas = MaybeBool.FALSE;
      this._can_alias_personas = MaybeBool.FALSE;
      this._can_group_personas = MaybeBool.FALSE;
      this._can_remove_personas = MaybeBool.FALSE;

      if (this._logger != null)
        {
          this._always_writeable_properties = { "is-favourite" };
        }
      else
        {
          this._always_writeable_properties = {};
        }

      this.notify_property ("always-writeable-properties");
    }

  /* This method is safe to call multiple times concurrently. */
  public override async void flush ()
    {
      debug ("Flushing Tpf.PersonaStore %p (‘%s’).", this, this.id);

      /* Store the cache if it needs an update. */
      yield this._store_cache (this._persona_set);
    }

  /**
   * Called when a contact property is set which is not accessible when either
   * the contact is offline or we're offline. For example, a contact's avatar.
   * This will cause the cache to be stored when the PersonaStore is destroyed.
   */
  internal void _set_cache_needs_update ()
    {
      debug ("Setting cache as needing an update for Tpf.PersonaStore " +
          "%p (‘%s’).", this, this.id);
      this._cache_needs_update = true;
    }

  /**
   * When we're about to disconnect, store the current set of personas to the
   * cache file so that we can access them once offline.
   *
   * This method is safe to call multiple times concurrently.
   */
  private async void _store_cache (HashSet<Persona> old_personas)
    {
      /* Only store/load the cache if the account is enabled and valid;
       * otherwise, the PersonaStore will get removed and the cache
       * deleted later anyway. */
      if (!this.account.enabled || !this.account.usable)
        {
          debug ("Skipping storing cache for Tpf.PersonaStore %p (‘%s’) as " +
              "its TpAccount is disabled or invalid.", this, this.id);
          return;
        }
      else if (this._cache_needs_update == false)
        {
          debug ("Skipping storing cache for Tpf.PersonaStore %p (‘%s’) as " +
              "it doesn’t need an update.", this, this.id);
          return;
        }

      debug ("Storing cache for Tpf.PersonaStore %p ('%s').", this, this.id);

      yield this._cache.store_objects (old_personas);
      this._cache_needs_update = false;
    }

  /**
   * When our account is connected again, we can unload the the personas which
   * we're advertising from the cache.
   */
  private void _unload_cache ()
    {
      debug ("Unloading cache for Tpf.PersonaStore %p ('%s').", this, this.id);

      // If we're in the process of loading from the cache, cancel that
      if (this._load_cache_cancellable != null)
        {
          debug ("    Cancelling ongoing loading operation (cancellable: %p).",
              this._load_cache_cancellable);
          this._load_cache_cancellable.cancel ();
        }

      this._emit_personas_changed (null, this._persona_set, null, null,
          GroupDetails.ChangeReason.NONE);

      this._reset ();
    }

  internal void _update_avatar_cache (string persona_iid, File? avatar_file)
    {
      if (avatar_file == null)
        {
          this._avatars.unset (persona_iid);
        }
      else
        {
          this._avatars.set (persona_iid, (!) avatar_file);
        }
    }

  internal File? _query_avatar_cache (string persona_iid)
    {
      return this._avatars.get (persona_iid);
    }

  private bool _add_persona (Persona p)
    {
      if (this._persona_set.add (p))
        {
          debug ("Add persona %p with uid %s", p, p.uid);
          this._personas.set (p.iid, p);
          return true;
        }

      return false;
    }

  private bool _remove_persona (Persona p)
    {
      if (this._persona_set.remove (p))
        {
          debug ("Remove persona %p with uid %s", p, p.uid);
          this._personas.unset (p.iid);
          if (this._self_persona == p)
            {
              this._self_persona = null;
            }

          return true;
        }

      return false;
    }

  private void _contact_weak_notify_cb (Object obj)
    {
      if (this._contact_persona_map == null)
        {
          return;
        }

      Contact contact = obj as Contact;
      debug ("Weak notify for TpContact %s", contact.get_identifier ());

      Persona? persona = null;
      this._contact_persona_map.unset (contact, out persona);
      if (persona == null)
        {
          return;
        }

      persona._contact_weak_notify ();

      if (this._remove_persona (persona))
        {
          /* This should never happen because TpConnection keeps a ref on
           * self and roster TpContacts, so they should have been removed
           * already. But deal with it just in case... */
          warning ("A TpContact part of the ContactList is disposed");
          var personas = new SmallSet<Persona> ();
          personas.add (persona);
          this._emit_personas_changed (null, personas);
        }
    }

  /* Ensure that we have a Persona wrapping this TpContact. This will keep the
   * Persona internally only (won't emit personas_changed) and until the
   * TpContact is destroyed (we keep only weak ref). */
  internal Tpf.Persona _ensure_persona_for_contact (Contact contact)
    {
      Persona? persona = this._contact_persona_map[contact];
      if (persona != null)
        return (!) persona;

      persona = new Tpf.Persona (contact, this);
      this._contact_persona_map[contact] = persona;
      contact.weak_ref (this._contact_weak_notify_cb);

      var is_favourite = this._favourite_ids.contains (contact.get_identifier ());
      persona._set_is_favourite (is_favourite);

      debug ("Persona %p with uid %s created for TpContact %s, favourite: %s",
          persona, persona.uid, contact.get_identifier (),
          is_favourite ? "yes" : "no");

      return persona;
    }

  private void _self_contact_changed_cb (Object s, ParamSpec? p)
    {
      var contact = this._conn.self_contact;

      var personas_added = new SmallSet<Persona> ();
      var personas_removed = new SmallSet<Persona> ();

      /* Remove old self persona if not also part of roster. Keep a reference
       * to the persona so _remove_persona() doesn't unset it early. */
      var self_persona = this._self_persona;

      if (self_persona != null &&
          !self_persona.is_in_contact_list &&
          this._remove_persona (self_persona))
        {
          personas_removed.add (self_persona);
        }

      this._self_persona = null;

      if (contact != null)
        {
          /* Add the local user to roster */
          this._self_persona = this._ensure_persona_for_contact (contact);
          if (this._add_persona (this._self_persona))
            personas_added.add (this._self_persona);
        }

      this._emit_personas_changed (personas_added, personas_removed);

      this._got_initial_self_contact = true;
      this._notify_if_is_quiescent ();
    }

  private void _contact_list_state_changed_cb (Object s, ParamSpec? p)
    {
      /* Once the contact list is downloaded from server, state moves to
       * SUCCESS and won't change anymore */
      if (this._conn.contact_list_state != ContactListState.SUCCESS)
        return;

      this._conn.contact_list_changed.connect (this._contact_list_changed_cb);
      this._contact_list_changed_cb (this._conn.dup_contact_list (),
          new GLib.GenericArray<TelepathyGLib.Contact> ());

      this._got_initial_members = true;
      this._populate_counters.begin ();
      this._notify_if_is_quiescent ();
    }

  private void _contact_list_changed_cb (GLib.GenericArray<TelepathyGLib.Contact> added,
      GLib.GenericArray<TelepathyGLib.Contact> removed)
    {
      var personas_added = new HashSet<Persona> ();
      var personas_removed = new HashSet<Persona> ();

      debug ("contact list changed: %d added, %d removed",
          added.length, removed.length);

      foreach (Contact contact in added.data)
        {
          var persona = this._ensure_persona_for_contact (contact);

          if (!persona.is_in_contact_list)
            {
              persona.is_in_contact_list = true;
            }

          if (this._add_persona (persona))
            {
              personas_added.add (persona);
            }
        }

      foreach (Contact contact in removed.data)
        {
          var persona = this._contact_persona_map[contact];

          if (persona == null)
            {
              warning ("Unknown TpContact removed from ContactList: %s",
                  contact.get_identifier ());
              continue;
            }

          /* If self contact was also part of the roster but got removed,
           * we keep it in our persona store, but with is_in_contact_list=false.
           * This matches behaviour of _self_contact_changed_cb() where we add
           * the self persona into the user-visible set even if it is not part
           * of the roster. */
          if (persona == this._self_persona)
            {
              persona.is_in_contact_list = false;
              continue;
            }

          if (this._remove_persona (persona))
            {
              personas_removed.add (persona);
            }
        }

      this._emit_personas_changed (personas_added, personas_removed);
    }

  /**
   * Remove a {@link Persona} from the PersonaStore.
   *
   * See {@link Folks.PersonaStore.remove_persona}.
   *
   * @throws Folks.PersonaStoreError.UNSUPPORTED_ON_USER if ``persona`` is the
   * local user — removing the local user isn’t supported
   * @throws Folks.PersonaStoreError.REMOVE_FAILED if removing the contact
   * failed
   */
  public override async void remove_persona (Folks.Persona persona)
      throws Folks.PersonaStoreError
    {
      var tp_persona = (Tpf.Persona) persona;

      if (tp_persona.contact == null)
        {
          warning ("Skipping server-side removal of Tpf.Persona %p because " +
              "it has no attached TpContact", tp_persona);
          return;
        }

      if (persona == this._self_persona &&
          tp_persona.is_in_contact_list == false)
        {
          throw new PersonaStoreError.UNSUPPORTED_ON_USER (
              _("Telepathy contacts representing the local user may not be removed."));
        }

      try
        {
          yield tp_persona.contact.remove_async ();
        }
      catch (GLib.Error e)
        {
          /* Translators: the parameter is an error message. */
          throw new PersonaStoreError.REMOVE_FAILED (
              _("Failed to remove a persona from store: %s"), e.message);
        }
    }

  /* This method is safe to call multiple times concurrently for the same (or
   * different) contact ID, assuming Telepathy is safe. */
  private async Persona _ensure_persona_for_id (string contact_id)
      throws GLib.Error
    {
      var contact = yield this._conn.dup_contact_by_id_async (contact_id, {});
      return this._ensure_persona_for_contact (contact);
    }

  /**
   * Add a new {@link Persona} to the PersonaStore.
   *
   * See {@link Folks.PersonaStore.add_persona_from_details}.
   *
   * This method is safe to call multiple times concurrently for the same (or
   * different) contact IDs (assuming Telepathy is safe).
   *
   * @throws Folks.PersonaStoreError.INVALID_ARGUMENT if the ``contact`` key was
   * not provided in ``details``
   * @throws Folks.PersonaStoreError.STORE_OFFLINE if the CM is offline
   * @throws Folks.PersonaStoreError.CREATE_FAILED if adding the contact failed
   */
  public override async Folks.Persona? add_persona_from_details (
      HashTable<string, Value?> details) throws Folks.PersonaStoreError
    {
      var contact_id = TelepathyGLib.asv_get_string (details, "contact");
      if (contact_id == null)
        {
          throw new PersonaStoreError.INVALID_ARGUMENT (
              /* Translators: the first two parameters are store identifiers and
               * the third is a contact identifier. */
              _("Persona store (%s, %s) requires the following details:\n    contact (provided: '%s')\n"),
              this.type_id, this.id, contact_id);
        }

      // Optional message to pass to the new persona
      var add_message = TelepathyGLib.asv_get_string (details, "message");
      if (add_message == "")
        add_message = null;

      var status = this.account.get_connection_status (null);
      if ((status == TelepathyGLib.ConnectionStatus.DISCONNECTED) ||
          (status == TelepathyGLib.ConnectionStatus.CONNECTING) ||
          this._conn == null)
        {
          throw new PersonaStoreError.STORE_OFFLINE (
              _("Cannot create a new Telepathy contact while offline."));
        }

      try
        {
          var persona = yield this._ensure_persona_for_id (contact_id);
          var already_exists = persona.is_in_contact_list;
          var tp_persona = (Tpf.Persona) persona;
          yield tp_persona.contact.request_subscription_async (add_message);

          /* This function is supposed to return null if the persona was already
           * in the contact list. */
          return already_exists ? null : persona;
        }
      catch (GLib.Error e)
        {
          /* Translators: the parameter is an error message. */
          throw new PersonaStoreError.CREATE_FAILED (
              _("Failed to add a persona from details: %s"), e.message);
        }
    }

  /**
   * Change the favourite status of a persona in this store.
   *
   * This function is idempotent, but relies upon having a connection to the
   * Telepathy logger service, so may fail if that connection is not present.
   */
  internal async void change_is_favourite (Folks.Persona persona,
      bool is_favourite) throws PropertyError
    {
      /* It's possible for us to not be able to connect to the logger;
       * see _connection_ready_cb() */
      if (this._logger == null)
        {
          throw new PropertyError.UNKNOWN_ERROR (
              /* Translators: "telepathy-logger" is the name of an application,
               * and should not be translated. */
              _("Failed to change favorite without a connection to the telepathy-logger service."));
        }

      if (((Tpf.Persona) persona).contact == null)
        {
          throw new PropertyError.INVALID_VALUE (
              _("Failed to change favorite status of Telepathy Persona because it has no attached TpContact."));
        }

      try
        {
          /* Add or remove the persona to the list of favourites as
           * appropriate. */
          unowned string id = ((Tpf.Persona) persona).contact.get_identifier ();

          if (is_favourite)
            yield this._logger.add_favourite_contact (id);
          else
            yield this._logger.remove_favourite_contact (id);
        }
      catch (GLib.Error e)
        {
          throw new PropertyError.UNKNOWN_ERROR (
              /* Translators: the parameter is a contact identifier. */
              _("Failed to change favorite status for Telepathy contact ‘%s’."),
              ((Tpf.Persona) persona).contact.identifier);
        }
    }

  internal async void change_alias (Tpf.Persona persona, string alias)
      throws PropertyError
    {
      /* Deal with badly-behaved callers */
      if (alias == null)
        {
          alias = "";
        }

      if (persona.contact == null)
        {
          warning ("Skipping Tpf.Persona %p alias change to '%s' because it " +
              "has no attached TpContact", persona, alias);
          return;
        }

      try
        {
          debug ("Changing alias of persona %s to '%s'.",
              persona.contact.get_identifier (), alias);
          yield FolksTpLowlevel.connection_set_contact_alias_async (this._conn,
              (Handle) persona.contact.handle, alias);
        }
      catch (GLib.Error e1)
        {
          throw new PropertyError.UNKNOWN_ERROR (
              /* Translators: the parameter is an error message. */
              _("Failed to change contact's alias: %s"), e1.message);
        }
    }

  internal async void change_user_birthday (Tpf.Persona persona,
      DateTime? birthday) throws PersonaStoreError
    {
      string birthday_str;

      if (birthday == null)
        birthday_str = "";
      else
        birthday_str = birthday.to_string ();

      var info_set = new SmallSet<ContactInfoField> ();
      string[] values = { birthday_str };
      string[] parameters = { null };

      var field = new ContactInfoField ("bday", parameters, values);
      info_set.add (field);

      yield this._change_user_contact_info (persona, info_set);
    }

  internal async void change_user_full_name (Tpf.Persona persona,
      string full_name) throws PersonaStoreError
    {
      /* Deal with badly-behaved callers */
      if (full_name == null)
        {
          full_name = "";
        }

      var info_set = new SmallSet<ContactInfoField> ();
      string[] values = { full_name };
      string[] parameters = { null };

      var field = new ContactInfoField ("fn", parameters, values);
      info_set.add (field);

      yield this._change_user_contact_info (persona, info_set);
    }

  internal async void _change_user_details (
      Tpf.Persona persona, Set<AbstractFieldDetails<string>> details,
      string field_name)
        throws PersonaStoreError
    {
      var info_set = new SmallSet<ContactInfoField> ();

      foreach (var afd in details)
        {
          string[] values = { afd.value };
          string[] parameters = {};

          var iter = afd.parameters.map_iterator ();

          while (iter.next ())
            {
              var param_name = iter.get_key ();
              var param_value = iter.get_value ();

              parameters += @"$param_name=$param_value";
            }

          if (parameters.length == 0)
            parameters = { null };

          var field = new ContactInfoField (field_name, parameters, values);
          info_set.add (field);
        }

      yield this._change_user_contact_info (persona, info_set);
    }

  private async void _change_user_contact_info (Tpf.Persona persona,
      SmallSet<ContactInfoField> info_set) throws PersonaStoreError
    {
      if (!persona.is_user)
        {
          throw new PersonaStoreError.UNSUPPORTED_ON_NON_USER (
              _("Extended information may only be set on the user's Telepathy contact."));
        }

      var info_list = PersonaStore._contact_info_set_to_list (info_set);
      if (this.account.connection != null)
        {
          GLib.Error? error = null;
          bool success = false;
          try
            {
              success =
                yield this._conn.set_contact_info_async (
                  info_list);
            }
          catch (GLib.Error e)
            {
              error = e;
            }

          if (error != null || !success)
            {
              warning ("Failed to set extended information on user's " +
                  "Telepathy contact: %s",
                  error != null ? error.message : "(reason unknown)");
            }
        }
      else
        {
          throw new PersonaStoreError.STORE_OFFLINE (
              _("Extended information cannot be written because the store is disconnected."));
        }
    }

  private static GLib.List<ContactInfoField> _contact_info_set_to_list (
      SmallSet<ContactInfoField> info_set)
    {
      var info_list = new GLib.List<ContactInfoField> ();
      foreach (var info_field in info_set)
        {
          info_list.prepend (new ContactInfoField (
                info_field.field_name, info_field.parameters,
                info_field.field_value));
        }
      info_list.reverse ();

      return info_list;
    }

  /* Must be locked before being accessed. A ref. is held on each PersonaStore,
   * and they're only removed when they're finalised or their removed signal is
   * emitted. The map as a whole is lazily constructed and destroyed according
   * to when PersonaStores are constructed and destroyed. */
  private static HashMap<string /* Account object path */, PersonaStore>
      _persona_stores_by_account = null;
  private static Map<string, PersonaStore> _persona_stores_by_account_ro = null;

  /**
   * Get a map of all the currently constructed {@link Tpf.PersonaStore}s.
   *
   * If a {@link Folks.BackendStore} has been prepared, this map will be
   * complete, containing every store known to the Telepathy account manager. If
   * no {@link Folks.BackendStore} has been prepared, this map will only contain
   * the stores which have been created by calling
   * {@link Tpf.PersonaStore.dup_for_account}.
   *
   * This map is read-only. Use {@link Folks.BackendStore} or
   * {@link Tpf.PersonaStore.dup_for_account} to add stores.
   *
   * @return map from {@link Folks.PersonaStore.id} to {@link Tpf.PersonaStore}
   * @since 0.6.6
   */
  public static unowned Map<string, PersonaStore> list_persona_stores ()
    {
      unowned Map<string, PersonaStore> store;

      lock (PersonaStore._persona_stores_by_account)
        {
          if (PersonaStore._persona_stores_by_account == null)
            {
              PersonaStore._persona_stores_by_account =
                  new HashMap<string, PersonaStore> ();
              PersonaStore._persona_stores_by_account_ro =
                  PersonaStore._persona_stores_by_account.read_only_view;
            }

          store = PersonaStore._persona_stores_by_account_ro;
        }

      return store;
    }

  private static void _store_removed_cb (Folks.PersonaStore store)
    {
      /* Remove the store from the map. */
      PersonaStore._remove_store_from_map ((Tpf.PersonaStore) store);
    }

  private static void _add_store_to_map (PersonaStore store)
    {
      debug ("Adding PersonaStore %p ('%s') to map.", store, store.id);

      lock (PersonaStore._persona_stores_by_account)
        {
          /* Lazy construction. */
          if (PersonaStore._persona_stores_by_account == null)
            {
              PersonaStore._persona_stores_by_account =
                  new HashMap<string, PersonaStore> ();
              PersonaStore._persona_stores_by_account_ro =
                  PersonaStore._persona_stores_by_account.read_only_view;
            }

          /* Bail if a store already exists for this account. */
          return_if_fail (
              !PersonaStore._persona_stores_by_account.has_key (store.id));

          /* Add the store. */
          PersonaStore._persona_stores_by_account.set (store.id, store);
          store.removed.connect (PersonaStore._store_removed_cb);
        }
    }

  private static void _remove_store_from_map (PersonaStore store)
    {
      debug ("Removing PersonaStore %p ('%s') from map.", store, store.id);

      lock (PersonaStore._persona_stores_by_account)
        {
          /* Bail if no store existed for this account. This can happen if the
           * store emits its removed() signal (correctly) before being
           * finalised; we remove the store from the map in both cases. */
          if (PersonaStore._persona_stores_by_account == null ||
              !PersonaStore._persona_stores_by_account.unset (store.id))
            {
              return;
            }

          store.removed.disconnect (PersonaStore._store_removed_cb);

          /* Lazy destruction. */
          if (PersonaStore._persona_stores_by_account.size == 0)
            {
              PersonaStore._persona_stores_by_account_ro = null;
              PersonaStore._persona_stores_by_account = null;
            }
        }
    }

  /**
   * Look up a {@link Tpf.PersonaStore} by its {@link TelepathyGLib.Account}.
   *
   * If found, a new reference to the persona store will be returned. If not
   * found, a new {@link Tpf.PersonaStore} will be created for the account.
   *
   * See the documentation for {@link Tpf.PersonaStore.list_persona_stores} for
   * information on the lifecycle of these stores when a
   * {@link Folks.BackendStore} is and is not present.
   *
   * @param account the Telepathy account of the persona store
   * @return the persona store associated with the account
   * @since 0.6.6
   */
  public static PersonaStore dup_for_account (Account account)
    {
      PersonaStore? store = null;

      debug ("Tpf.PersonaStore.dup_for_account (%p):", account);

      lock (PersonaStore._persona_stores_by_account)
        {
          /* If the store already exists, return it. */
          if (PersonaStore._persona_stores_by_account != null)
            {
              store =
                  PersonaStore._persona_stores_by_account.get (
                      account.get_object_path ());
            }

          /* Otherwise, we have to create it. It's added to the map in its
           * constructor. */
          if (store == null)
            {
              debug ("    Creating new PersonaStore.");
              store = new PersonaStore (account);
            }
          else
            {
              debug ("    Found existing PersonaStore %p ('%s').", store,
                  store.id);
            }
        }

      return store;
    }

  /* This method is safe to call multiple times concurrently. */
  private async void _populate_counters ()
    {
      this._zg_controller = new FolksTpZeitgeist.Controller (this,
<<<<<<< HEAD
          this.account.protocol_name, (p, dt) =>
=======
          this.account, (p, dt) =>
>>>>>>> 26d59c77
        {
          var persona = p as Tpf.Persona;
          assert (persona != null);
          persona._increase_im_interaction_counter (dt);
        },
          (p, dt) =>
        {
          var persona = p as Tpf.Persona;
          assert (persona != null);
          persona._increase_last_call_interaction_counter (dt);
        });
      yield this._zg_controller.populate_counters ();
      this._notify_if_is_quiescent ();
    }
}<|MERGE_RESOLUTION|>--- conflicted
+++ resolved
@@ -1680,11 +1680,7 @@
   private async void _populate_counters ()
     {
       this._zg_controller = new FolksTpZeitgeist.Controller (this,
-<<<<<<< HEAD
-          this.account.protocol_name, (p, dt) =>
-=======
           this.account, (p, dt) =>
->>>>>>> 26d59c77
         {
           var persona = p as Tpf.Persona;
           assert (persona != null);

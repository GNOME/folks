--- conflicted
+++ resolved
@@ -22,20 +22,17 @@
 using Gee;
 using GLib;
 
-<<<<<<< HEAD
 public errordomain Folks.IndividualAggregatorError
 {
   STORE_NOT_FOUND,
   ADD_FAILED,
 }
 
-=======
 /**
  * Allows access to the {@link Individual}s which have been created through
  * aggregation of all the {@link Persona}s provided by the various
  * {@link Backend}s. This is the main interface for client applications.
  */
->>>>>>> ad13c581
 public class Folks.IndividualAggregator : Object
 {
   private BackendStore backend_store;

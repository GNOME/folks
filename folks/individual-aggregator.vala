--- conflicted
+++ resolved
@@ -49,9 +49,6 @@
   private HashMap<string, PersonaStore> stores;
   private HashSet<Backend> backends;
 
-<<<<<<< HEAD
-  public HashTable<string, Individual> individuals { get; private set; }
-=======
   /**
    * A table mapping {@link Individual.id}s to their {@link Individual}s.
    *
@@ -62,8 +59,7 @@
    * {@link IndividualAggregator.add_persona_from_details} and
    * {@link IndividualAggregator.remove_individual}, respectively.
    */
-  public HashTable<string, Individual> members { get; private set; }
->>>>>>> b4e636c7
+  public HashTable<string, Individual> individuals { get; private set; }
 
   /**
    * Emitted when one or more {@link Individual}s are added to the aggregator.
@@ -92,7 +88,7 @@
    *
    * FIXME: Race condition when connecting to signals?
    */
-  public IndividualAggregator ()
+  public IndividualAggregator () throws GLib.Error
     {
       this.stores = new HashMap<string, PersonaStore> ();
       this.individuals = new HashTable<string, Individual> (str_hash,

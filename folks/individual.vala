--- conflicted
+++ resolved
@@ -40,19 +40,15 @@
    * {@inheritDoc}
    */
   public string alias { get; set; }
-<<<<<<< HEAD
+
+  /**
+   * {@inheritDoc}
+   */
   public File avatar { get; private set; }
-=======
 
   /**
    * {@inheritDoc}
    */
-  public File avatar { get; set; }
-
-  /**
-   * {@inheritDoc}
-   */
->>>>>>> 3513c17e
   public CapabilitiesFlags capabilities { get; private set; }
 
   /**

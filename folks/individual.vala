/*
 * Copyright (C) 2010 Collabora Ltd.
 *
 * This library is free software: you can redistribute it and/or modify
 * it under the terms of the GNU Lesser General Public License as published by
 * the Free Software Foundation, either version 2.1 of the License, or
 * (at your option) any later version.
 *
 * This library is distributed in the hope that it will be useful,
 * but WITHOUT ANY WARRANTY; without even the implied warranty of
 * MERCHANTABILITY or FITNESS FOR A PARTICULAR PURPOSE.  See the
 * GNU Lesser General Public License for more details.
 *
 * You should have received a copy of the GNU Lesser General Public License
 * along with this library.  If not, see <http://www.gnu.org/licenses/>.
 *
 * Authors:
 *       Travis Reitter <travis.reitter@collabora.co.uk>
 */

using Gee;
using GLib;
using Folks;

/**
 * A physical person, aggregated from the various {@link Persona}s the person
 * might have, such as their different IM addresses or vCard entries.
 */
public class Folks.Individual : Object, Alias, Avatar, Capabilities, Groups,
       Presence, Favourite
{
  private HashTable<string, bool> _groups;
  private GLib.List<Persona> _personas;
  private HashTable<PersonaStore, HashSet<Persona>> stores;
  private bool _is_favourite;

  /* XXX: should setting this push it down into the Persona (to foward along to
   * the actual store if possible?) */
  /**
   * {@inheritDoc}
   */
  public string alias { get; set; }

  /**
   * {@inheritDoc}
   */
  public File avatar { get; set; }

  /**
   * {@inheritDoc}
   */
  public CapabilitiesFlags capabilities { get; private set; }

  /**
   * {@inheritDoc}
   */
  public Folks.PresenceType presence_type { get; private set; }

  /**
   * {@inheritDoc}
   */
  public string presence_message { get; private set; }

  /**
   * A unique identifier for the Individual.
   *
   * This uniquely identifies the Individual, and persists across
   * {@link IndividualAggregator} instances.
   *
   * FIXME: Will this.id actually be the persistent ID for storage?
   */
  public string id { get; private set; }

  /**
   * Emitted when the last of the Individual's {@link Persona}s has been
   * removed.
   *
   * At this point, the Individual is invalid, so any client referencing it
   * should unreference it and remove it from their UI.
   */
  public signal void removed ();

<<<<<<< HEAD
  /**
   * {@inheritDoc}
   */
=======
  public bool is_favourite
    {
      get { return this._is_favourite; }

      /* Propagate the new favourite status to every Persona, but only if it's
       * changed. */
      set
        {
          if (this._is_favourite == value)
            return;

          this._is_favourite = value;
          this._personas.foreach ((p) =>
            {
              if (p is Favourite)
                ((Favourite) p).is_favourite = value;
            });
        }
    }

>>>>>>> 413ae515
  public HashTable<string, bool> groups
    {
      get { return this._groups; }

      /* Propagate the list of new groups to every Persona in the individual
       * which implements the Groups interface */
      set
        {
          this._personas.foreach ((p) =>
            {
              if (p is Groups)
                ((Groups) p).groups = value;
            });
        }
    }

  /**
   * The set of {@link Persona}s encapsulated by this Individual.
   *
   * Changing the set of personas may cause updates to the aggregated properties
   * provided by the Individual, resulting in property notifications for them.
   */
  public GLib.List<Persona> personas
    {
      get { return this._personas; }

      set
        {
          /* Disconnect from all our previous personas */
          this._personas.foreach ((p) =>
            {
              var persona = (Persona) p;
              var groups = (p is Groups) ? (Groups) p : null;

              persona.notify["avatar"].disconnect (this.notify_avatar_cb);
              persona.notify["presence-message"].disconnect (
                  this.notify_presence_cb);
              persona.notify["presence-type"].disconnect (
                  this.notify_presence_cb);
              persona.notify["is-favourite"].disconnect (
                  this.notify_is_favourite_cb);
              groups.group_changed.disconnect (this.persona_group_changed_cb);
            });

          this._personas = value.copy ();

          /* If all the personas have been removed, remove the individual */
          if (this._personas.length () < 1)
            {
              this.removed ();
              return;
            }

          /* TODO: base this upon our ID in permanent storage, once we have that
           */
          if (this.id == null && this._personas.data != null)
            this.id = this._personas.data.iid;

          /* Connect to all the new personas */
          this._personas.foreach ((p) =>
            {
              var persona = (Persona) p;
              var groups = (p is Groups) ? (Groups) p : null;

              persona.notify["avatar"].connect (this.notify_avatar_cb);
              persona.notify["presence-message"].connect (
                  this.notify_presence_cb);
              persona.notify["presence-type"].connect (this.notify_presence_cb);
              persona.notify["is-favourite"].connect (
                  this.notify_is_favourite_cb);
              groups.group_changed.connect (this.persona_group_changed_cb);
            });

          /* Update our aggregated fields and notify the changes */
          this.update_fields ();
        }
    }

  private void notify_avatar_cb (Object obj, ParamSpec ps)
    {
      this.update_avatar ();
    }

  private void persona_group_changed_cb (string group, bool is_member)
    {
      this.change_group (group, is_member);
      this.update_groups ();
    }

  /**
   * Add or remove the Individual from the specified group.
   *
   * If `is_member` is `true`, the Individual will be added to the `group`. If
   * it is `false`, they will be removed from the `group`.
   *
   * The group membership change will propagate to every {@link Persona} in
   * the Individual.
   *
   * @param group a freeform group identifier
   * @param is_member whether the Individual should be a member of the group
   */
  public void change_group (string group, bool is_member)
    {
      this._personas.foreach ((p) =>
        {
          if (p is Groups)
            ((Groups) p).change_group (group, is_member);
        });

      /* don't notify, since it hasn't happened in the persona backing stores
       * yet; react to that directly */
    }

  private void notify_presence_cb (Object obj, ParamSpec ps)
    {
      this.update_presence ();
    }

<<<<<<< HEAD
  /**
   * Create a new Individual.
   *
   * The Individual can optionally be seeded with the {@link Persona}s in
   * `personas`. Otherwise, it will have to have personas added using the
   * {@link Folks.Individual.personas} property after construction.
   *
   * @return a new Individual
   */
=======
  private void notify_is_favourite_cb (Object obj, ParamSpec ps)
    {
      this.update_is_favourite ();
    }

>>>>>>> 413ae515
  public Individual (GLib.List<Persona>? personas)
    {
      Object (personas: personas);

      this.stores = new HashTable<PersonaStore, HashSet<Persona>> (direct_hash,
          direct_equal);
      this.stores_update ();
    }

  private void stores_update ()
    {
      this._personas.foreach ((p) =>
        {
          var persona = (Persona) p;
          var store_is_new = false;
          var persona_set = this.stores.lookup (persona.store);
          if (persona_set == null)
            {
              persona_set = new HashSet<Persona> (direct_hash, direct_equal);
              store_is_new = true;
            }

          persona_set.add (persona);

          if (store_is_new)
            {
              this.stores.insert (persona.store, persona_set);

              persona.store.removed.connect (this.store_removed_cb);
              persona.store.personas_removed.connect (
                this.store_personas_removed_cb);
            }
        });
    }

  private void store_removed_cb (PersonaStore store)
    {
      var persona_set = this.stores.lookup (store);
      if (persona_set != null)
        {
          foreach (var persona in persona_set)
            {
              this._personas.remove (persona);
            }
        }
      if (store != null)
        this.stores.remove (store);

      if (this._personas.length () < 1 || this.stores.size () < 1)
        {
          this.removed ();
          return;
        }

      this.update_fields ();
    }

  private void store_personas_removed_cb (PersonaStore store,
      GLib.List<Persona> personas)
    {
      personas.foreach ((data) =>
        {
          this._personas.remove ((Persona) data);
        });

      if (this._personas.length () < 1)
        {
          this.removed ();
          return;
        }

      this.update_fields ();
    }

  private void update_fields ()
    {
      /* Gather the first occurrence of each field. We assume that there is
       * at least one persona in the list, since the Individual should've been
       * destroyed before now otherwise. */
      string alias = null;
      var caps = CapabilitiesFlags.NONE;
      this._personas.foreach ((persona) =>
        {
          var p = (Persona) persona;

          /* FIXME: also check to see if alias is just whitespace */
          if (alias == null)
            alias = p.alias;

          caps |= p.capabilities;
        });

      if (alias == null)
        {
          /* We have to pick a UID, since none of the personas have an alias
           * available. Pick the UID from the first persona in the list. */
          alias = this._personas.data.uid;
          warning ("No aliases available for individual; using UID instead: %s",
                   alias);
        }

      /* only notify if the value has changed */
      if (this.alias != alias)
        this.alias = alias;

      if (this.capabilities != caps)
        this.capabilities = caps;

      this.update_groups ();
      this.update_presence ();
      this.update_is_favourite ();
      this.update_avatar ();
    }

  private void update_groups ()
    {
      var new_groups = new HashTable<string, bool> (str_hash, str_equal);

      /* this._groups is null during initial construction */
      if (this._groups == null)
        this._groups = new HashTable<string, bool> (str_hash, str_equal);

      /* FIXME: this should partition the personas by store (maybe we should
       * keep that mapping in general in this class), and execute
       * "groups-changed" on the store (with the set of personas), to allow the
       * back-end to optimize it (like Telepathy will for MembersChanged for the
       * groups channel list) */
      this._personas.foreach ((p) =>
        {
          if (p is Groups)
            {
              var persona = (Groups) p;

              persona.groups.foreach ((k, v) =>
                {
                  new_groups.insert ((string) k, true);
                });
            }
        });

      new_groups.foreach ((k, v) =>
        {
          var group = (string) k;
          if (this._groups.lookup (group) != true)
            {
              this._groups.insert (group, true);
              this._groups.foreach ((k, v) =>
                {
                  var g = (string) k;
                  debug ("   %s", g);
                });

              this.group_changed (group, true);
            }
        });

      /* buffer the removals, so we don't remove while iterating */
      var removes = new GLib.List<string> ();
      this._groups.foreach ((k, v) =>
        {
          var group = (string) k;
          if (new_groups.lookup (group) != true)
            removes.prepend (group);
        });

      removes.foreach ((l) =>
        {
          var group = (string) l;
          this._groups.remove (group);
          this.group_changed (group, false);
        });
    }

  private void update_presence ()
    {
      var presence_message = "";
      var presence_type = Folks.PresenceType.UNSET;

      /* Choose the most available presence from our personas */
      this._personas.foreach ((p) =>
        {
          var persona = (Persona) p;

          if (Presence.typecmp (persona.presence_type, presence_type) > 0)
            {
              presence_type = persona.presence_type;
              presence_message = persona.presence_message;
            }
        });

      if (presence_message == null)
        presence_message = "";

      /* only notify if the value has changed */
      if (this.presence_message != presence_message)
        this.presence_message = presence_message;

      if (this.presence_type != presence_type)
        this.presence_type = presence_type;
    }

  private void update_is_favourite ()
    {
      bool favourite = false;

      this._personas.foreach ((persona) =>
        {
          var p = (Persona) persona;

          if (favourite == false)
            favourite = p.is_favourite;
        });

      /* Only notify if the value has changed */
      if (this._is_favourite != favourite)
        this._is_favourite = favourite;
    }

  private void update_avatar ()
    {
      File avatar = null;

      this._personas.foreach ((p) =>
        {
          var persona = (Persona) p;

          if (avatar == null)
            {
              avatar = persona.avatar;
              return;
            }
        });

      /* only notify if the value has changed */
      if (this.avatar != avatar)
        this.avatar = avatar;
    }

  /**
   * Get a bitmask of the capabilities of this Individual.
   *
   * The capabilities is the union of the sets of capabilities of all the
   * {@link Persona}s in the Individual.
   *
   * @return bitmask of the Individual's capabilities
   */
  public CapabilitiesFlags get_capabilities ()
    {
      return this.capabilities;
    }

  /*
   * GLib/C convenience functions (for built-in casting, etc.)
   */

  /**
   * Get the Individual's alias.
   *
   * The alias is a user-chosen name for the Individual; how the user wants that
   * Individual to be represented in UIs.
   *
   * @return the Individual's alias
   */
  public unowned string get_alias ()
    {
      return this.alias;
    }

  /**
   * Get a mapping of group ID to whether the Individual is a member.
   *
   * Freeform group IDs are mapped to a boolean which is `true` if the
   * Individual is a member of the group, and `false` otherwise.
   *
   * @return a mapping of group ID to membership status
   */
  public HashTable<string, bool> get_groups ()
    {
      Groups g = this;
      return g.groups;
    }

  /**
   * Get the Individual's current presence message.
   *
   * The presence message returned is from the same {@link Persona} which
   * provided the presence type returned by
   * {@link Individual.get_presence_type}.
   *
   * If none of the {@link Persona}s in the Individual have a presence message
   * set, an empty string is returned.
   *
   * @return the Individual's presence message
   */
  public unowned string get_presence_message ()
    {
      return this.presence_message;
    }

  /**
   * Get the Individual's current presence type.
   *
   * The presence type returned is from the same {@link Persona} which provided
   * the presence message returned by {@link Individual.get_presence_message}.
   *
   * If none of the {@link Persona}s in the Individual have a presence type set,
   * {@link PresenceType.UNSET} is returned.
   *
   * @return the Individual's presence type
   */
  public Folks.PresenceType get_presence_type ()
    {
      return this.presence_type;
    }

  /**
   * Whether the Individual is online.
   *
   * This will be `true` if any of the Individual's {@link Persona}s have a
   * presence type higher than {@link PresenceType.OFFLINE}, as determined by
   * {@link Presence.typecmp}.
   *
   * @return `true` if the Individual is online, `false` otherwise
   */
  public bool is_online ()
    {
      Presence p = this;
      return p.is_online ();
    }
}<|MERGE_RESOLUTION|>--- conflicted
+++ resolved
@@ -80,11 +80,15 @@
    */
   public signal void removed ();
 
-<<<<<<< HEAD
-  /**
-   * {@inheritDoc}
-   */
-=======
+  /**
+   * Whether this Individual is a user-defined favourite.
+   *
+   * This property is `true` if any of this Individual's {@link Persona}s are
+   * favourites).
+   *
+   * When set, the value is propagated to all of this Individual's
+   * {@link Persona}s.
+   */
   public bool is_favourite
     {
       get { return this._is_favourite; }
@@ -105,7 +109,9 @@
         }
     }
 
->>>>>>> 413ae515
+  /**
+   * {@inheritDoc}
+   */
   public HashTable<string, bool> groups
     {
       get { return this._groups; }
@@ -224,7 +230,11 @@
       this.update_presence ();
     }
 
-<<<<<<< HEAD
+  private void notify_is_favourite_cb (Object obj, ParamSpec ps)
+    {
+      this.update_is_favourite ();
+    }
+
   /**
    * Create a new Individual.
    *
@@ -234,13 +244,6 @@
    *
    * @return a new Individual
    */
-=======
-  private void notify_is_favourite_cb (Object obj, ParamSpec ps)
-    {
-      this.update_is_favourite ();
-    }
-
->>>>>>> 413ae515
   public Individual (GLib.List<Persona>? personas)
     {
       Object (personas: personas);

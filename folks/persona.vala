/*
 * Copyright (C) 2010 Collabora Ltd.
 *
 * This library is free software: you can redistribute it and/or modify
 * it under the terms of the GNU Lesser General Public License as published by
 * the Free Software Foundation, either version 2.1 of the License, or
 * (at your option) any later version.
 *
 * This library is distributed in the hope that it will be useful,
 * but WITHOUT ANY WARRANTY; without even the implied warranty of
 * MERCHANTABILITY or FITNESS FOR A PARTICULAR PURPOSE.  See the
 * GNU Lesser General Public License for more details.
 *
 * You should have received a copy of the GNU Lesser General Public License
 * along with this library.  If not, see <http://www.gnu.org/licenses/>.
 *
 * Authors:
 *       Travis Reitter <travis.reitter@collabora.co.uk>
 */

using GLib;
using Folks;

/**
 * Represents a "shard" of a person from a single source (a single
 * {@link Backend}), such as an XMPP contact from Telepathy or a vCard contact
 * from evolution-data-server. All the personas belonging to one physical person
 * are aggregated to form a single {@link Individual} representing that person.
 */
public abstract class Folks.Persona : Object
{
<<<<<<< HEAD
  /* internal ID */
=======
  /* interface Alias */
  /**
   * {@inheritDoc}
   */
  public abstract string alias { get; set; }

  /* interface Avatar */
  /**
   * {@inheritDoc}
   */
  public abstract File avatar { get; set; }

  /* interface Capabilities */
  /**
   * {@inheritDoc}
   */
  public abstract CapabilitiesFlags capabilities { get; set; }

  /* interface Presence */
  /**
   * {@inheritDoc}
   */
  public abstract Folks.PresenceType presence_type { get; set; }

  /**
   * {@inheritDoc}
   */
  public abstract string presence_message { get; set; }

  /**
   * {@inheritDoc}
   */
  public abstract bool is_favourite { get; set; }

  /**
   * The internal ID used to represent the Persona within its {@link Backend}.
   *
   * This should not be used by client code.
   */
>>>>>>> 3513c17e
  public string iid { get; construct; }

  /**
   * The universal ID used to represent the Persona outside its {@link Backend}.
   *
   * For example: `foo@@xmpp.example.org`.
   *
   * This is the canonical way to refer to any Persona. It is guaranteed to be
   * unique within the Persona's {@link PersonaStore}.
   */
  public string uid { get; construct; }

  /**
   * The {@link PersonaStore} which contains this Persona.
   */
  public PersonaStore store { get; construct; }
}<|MERGE_RESOLUTION|>--- conflicted
+++ resolved
@@ -29,49 +29,11 @@
  */
 public abstract class Folks.Persona : Object
 {
-<<<<<<< HEAD
-  /* internal ID */
-=======
-  /* interface Alias */
-  /**
-   * {@inheritDoc}
-   */
-  public abstract string alias { get; set; }
-
-  /* interface Avatar */
-  /**
-   * {@inheritDoc}
-   */
-  public abstract File avatar { get; set; }
-
-  /* interface Capabilities */
-  /**
-   * {@inheritDoc}
-   */
-  public abstract CapabilitiesFlags capabilities { get; set; }
-
-  /* interface Presence */
-  /**
-   * {@inheritDoc}
-   */
-  public abstract Folks.PresenceType presence_type { get; set; }
-
-  /**
-   * {@inheritDoc}
-   */
-  public abstract string presence_message { get; set; }
-
-  /**
-   * {@inheritDoc}
-   */
-  public abstract bool is_favourite { get; set; }
-
   /**
    * The internal ID used to represent the Persona within its {@link Backend}.
    *
    * This should not be used by client code.
    */
->>>>>>> 3513c17e
   public string iid { get; construct; }
 
   /**

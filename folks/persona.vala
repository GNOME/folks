/*
 * Copyright (C) 2010 Collabora Ltd.
 *
 * This library is free software: you can redistribute it and/or modify
 * it under the terms of the GNU Lesser General Public License as published by
 * the Free Software Foundation, either version 2.1 of the License, or
 * (at your option) any later version.
 *
 * This library is distributed in the hope that it will be useful,
 * but WITHOUT ANY WARRANTY; without even the implied warranty of
 * MERCHANTABILITY or FITNESS FOR A PARTICULAR PURPOSE.  See the
 * GNU Lesser General Public License for more details.
 *
 * You should have received a copy of the GNU Lesser General Public License
 * along with this library.  If not, see <http://www.gnu.org/licenses/>.
 *
 * Authors:
 *       Travis Reitter <travis.reitter@collabora.co.uk>
 */

using GLib;
using Folks;

/**
 * Represents a "shard" of a person from a single source (a single
 * {@link Backend}), such as an XMPP contact from Telepathy or a vCard contact
 * from evolution-data-server. All the personas belonging to one physical person
 * are aggregated to form a single {@link Individual} representing that person.
 */
public abstract class Folks.Persona : Object, Alias, Avatar, Capabilities,
       Presence
{
  /* interface Alias */
  /**
   * {@inheritDoc}
   */
  public abstract string alias { get; set; }

  /* interface Avatar */
  /**
   * {@inheritDoc}
   */
  public abstract File avatar { get; set; }

  /* interface Capabilities */
  /**
   * {@inheritDoc}
   */
  public abstract CapabilitiesFlags capabilities { get; set; }

  /* interface Presence */
  /**
   * {@inheritDoc}
   */
  public abstract Folks.PresenceType presence_type { get; set; }

  /**
   * {@inheritDoc}
   */
  public abstract string presence_message { get; set; }

<<<<<<< HEAD
  /**
   * The internal ID used to represent the Persona within its {@link Backend}.
   *
   * This should not be used by client code.
   */
=======
  /* interface Favourite */
  public abstract bool is_favourite { get; set; }

  /* internal ID */
>>>>>>> 413ae515
  public string iid { get; construct; }

  /**
   * The universal ID used to represent the Persona outside its {@link Backend}.
   *
   * For example: `foo@@xmpp.example.org`.
   *
   * This is the canonical way to refer to any Persona. It is guaranteed to be
   * unique within the Persona's {@link PersonaStore}.
   */
  public string uid { get; construct; }

  /**
   * The {@link PersonaStore} which contains this Persona.
   */
  public PersonaStore store { get; construct; }
}<|MERGE_RESOLUTION|>--- conflicted
+++ resolved
@@ -59,18 +59,16 @@
    */
   public abstract string presence_message { get; set; }
 
-<<<<<<< HEAD
+  /**
+   * {@inheritDoc}
+   */
+  public abstract bool is_favourite { get; set; }
+
   /**
    * The internal ID used to represent the Persona within its {@link Backend}.
    *
    * This should not be used by client code.
    */
-=======
-  /* interface Favourite */
-  public abstract bool is_favourite { get; set; }
-
-  /* internal ID */
->>>>>>> 413ae515
   public string iid { get; construct; }
 
   /**

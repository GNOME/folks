dnl If not 1, append datestamp to the version number
m4_define(folks_released, 0)

m4_define([folks_major_version], [0])
m4_define([folks_minor_version], [1])
m4_define([folks_micro_version], [9])
m4_define([folks_nano_version], [1])

dnl Display the nano_version only if it's not '0'
m4_define([folks_base_version],
                [folks_major_version.folks_minor_version.folks_micro_version])
m4_define([folks_full_version],
                [m4_if(folks_nano_version, 0, [folks_base_version],
                        [folks_base_version].[folks_nano_version])])

m4_define(folks_maybe_datestamp,
                    m4_esyscmd([if test x]folks_released[ != x1; then date +.%Y%m%d | tr -d '\n\r'; fi]))

m4_define(folks_version, folks_full_version[]folks_maybe_datestamp)


AC_INIT(folks, folks_version, folks)
m4_ifdef([AM_SILENT_RULES], [AM_SILENT_RULES([yes])])

AC_PREREQ(2.59)
AC_COPYRIGHT([
  Copyright (C) 2010 Collabora Ltd.
])

AC_CONFIG_MACRO_DIR([m4])
AC_CONFIG_SRCDIR([Makefile.am])
AC_CONFIG_HEADERS(config.h)
AC_CONFIG_SRCDIR([configure.ac])
AM_INIT_AUTOMAKE(1.9 dist-bzip2 no-define no-dist-gzip tar-ustar -Wno-portability)
AM_MAINTAINER_MODE

AC_PROG_CC
AM_PROG_CC_C_O
AC_DISABLE_STATIC
AC_PROG_LIBTOOL

AC_SUBST(CFLAGS)
AC_SUBST(CPPFLAGS)
AC_SUBST(LDFLAGS)
GTK_DOC_CHECK([1.10])

# -----------------------------------------------------------
# Dependencies
# -----------------------------------------------------------
GLIB_REQUIRED=2.24.0
TP_GLIB_REQUIRED=0.11.10
TP_VALA_REQUIRED=0.11.10
VALA_REQUIRED=0.9.2.120-5ad2f

PKG_CHECK_MODULES(VALA, vala-1.0 >= $VALA_REQUIRED)
AC_SUBST(VALA_CFLAGS)
AC_SUBST(VALA_LIBS)

AC_PATH_PROG(VALAC, valac, valac)
AC_SUBST(VALAC)

PKG_PROG_PKG_CONFIG([0.21])

# require GLib >= 2.24 so GLib.Array, etc. reffing is handled automatically
VALACFLAGS="$VALACFLAGS --target-glib=2.24"
AC_SUBST(VALACFLAGS)
AC_SUBST(VALAFLAGS)

VAPIGEN=`$PKG_CONFIG --variable=vapigen vala-1.0`
AC_SUBST(VAPIGEN)

VALA_GEN_INTROSPECT=`$PKG_CONFIG --variable=gen_introspect vala-1.0`
AC_SUBST(VALA_GEN_INTROSPECT)

AS_IF([test "$VAPIGEN" = "" -o "$VALA_GEN_INTROSPECT" = ""],
	[AC_MSG_ERROR([Vala must be built with --enable-vapigen])])

<<<<<<< HEAD
=======
AC_SUBST(CFLAGS)
AC_SUBST(CPPFLAGS)
AC_SUBST(LDFLAGS)

# -----------------------------------------------------------
# Dependencies
# -----------------------------------------------------------
GLIB_REQUIRED=2.12.0
TP_GLIB_REQUIRED=0.11.10
TP_VALA_REQUIRED=0.11.10

>>>>>>> a8bbc549
PKG_CHECK_MODULES(GLIB,
                  glib-2.0 >= $GLIB_REQUIRED
                  gobject-2.0 >= $GLIB_REQUIRED)
AC_SUBST(GLIB_CFLAGS)
AC_SUBST(GLIB_LIBS)

PKG_CHECK_MODULES(DBUS_GLIB, dbus-glib-1)
AC_SUBST(DBUS_GLIB_CFLAGS)
AC_SUBST(DBUS_GLIB_LIBS)

PKG_CHECK_MODULES(GEE, gee-1.0)
AC_SUBST(GEE_CFLAGS)
AC_SUBST(GEE_LIBS)

PKG_CHECK_MODULES(TP_VALA, telepathy-vala >= $TP_VALA_REQUIRED)
AC_SUBST(TP_VALA_CFLAGS)
AC_SUBST(TP_VALA_LIBS)

TP_VALA_VALAFLAGS=`$PKG_CONFIG --variable=valaflags telepathy-vala`
AC_SUBST(TP_VALA_VALAFLAGS)

PKG_CHECK_MODULES(TP_GLIB, telepathy-glib >= $TP_GLIB_REQUIRED)
AC_SUBST(TP_GLIB_CFLAGS)
AC_SUBST(TP_GLIB_LIBS)

# -----------------------------------------------------------
# Documentation
# -----------------------------------------------------------
AC_ARG_ENABLE(docs,
  AC_HELP_STRING([--enable-docs],[Enable documentation generation]),
    enable_docs=$enableval, enable_docs=no)
AM_CONDITIONAL(ENABLE_DOCS, test x$enable_docs = xyes)

AS_IF([test "x$enable_docs" != xno],
  [AC_PATH_PROG(VALADOC, valadoc, :)
   AC_SUBST(VALADOC)
   AS_IF([test "$VALADOC" = :],
     [AC_MSG_ERROR([valadoc not found])])])

# -----------------------------------------------------------
# Error flags
# -----------------------------------------------------------
AS_COMPILER_FLAG(-Wall, ERROR_CFLAGS="-Wall", ERROR_CFLAGS="")
AS_COMPILER_FLAG(-Werror, werror=yes, werror=no)

AC_ARG_ENABLE(debug,
  AC_HELP_STRING([--disable-debug],[compile without debug code]),
    enable_debug=$enableval, enable_debug=yes)

AC_ARG_ENABLE(Werror,
  AC_HELP_STRING([--disable-Werror],[compile without -Werror (normally enabled in development builds)]),
    werror=$enableval, werror=yes)

AS_COMPILER_FLAG(-Wextra, wextra=yes, wextra=no)
AS_COMPILER_FLAG(-Wno-missing-field-initializers,
        wno_missing_field_initializers=yes,
        wno_missing_field_initializers=no)
AS_COMPILER_FLAG(-Wno-unused-parameter,
        wno_unused_parameter=yes,
        wno_unused_parameter=no)

ifelse(folks_released, 1, [],
    [
        if test x$werror = xyes; then
            ERROR_CFLAGS="$ERROR_CFLAGS -Werror"
        fi
        if test x$wextra = xyes -a \
            x$wno_missing_field_initializers = xyes -a \
            x$wno_unused_parameter = xyes; then
            ERROR_CFLAGS="$ERROR_CFLAGS -Wextra -Wno-missing-field-initializers -Wno-unused-parameter"
        fi
    ])

AS_COMPILER_FLAG(-D_POSIX_SOURCE, ERROR_CFLAGS="$ERROR_CFLAGS -D_POSIX_SOURCE")
AS_COMPILER_FLAG(-std=c99, ERROR_CFLAGS="$ERROR_CFLAGS -std=c99")
AS_COMPILER_FLAG(-Wshadow, ERROR_CFLAGS="$ERROR_CFLAGS -Wshadow")
AS_COMPILER_FLAG(-Wmissing-prototypes, ERROR_CFLAGS="$ERROR_CFLAGS -Wmissing-prototypes")
AS_COMPILER_FLAG(-Wmissing-declarations, ERROR_CFLAGS="$ERROR_CFLAGS -Wmissing-declarations")
AS_COMPILER_FLAG(-Wstrict-prototypes, ERROR_CFLAGS="$ERROR_CFLAGS -Wstrict-prototypes")

AC_SUBST(ERROR_CFLAGS)

# -----------------------------------------------------------
# Final output
# -----------------------------------------------------------

AC_CONFIG_FILES([
	backends/telepathy/folks-telepathy.pc
	backends/telepathy/folks-telepathy-uninstalled.pc
	folks/folks.pc
	folks/folks-uninstalled.pc
	Makefile
	backends/Makefile
	backends/telepathy/Makefile
	folks/Makefile
	docs/Makefile
])

AC_OUTPUT

echo "
Configure summary:

        Compiler....................:  ${VALAC}
        Compiler Flags..............:  ${CFLAGS} ${ERROR_CFLAGS}
        Prefix......................:  ${prefix}
        Bugreporting URL............:  ${PACKAGE_BUGREPORT}
        Documentation...............:  ${enable_docs}


"<|MERGE_RESOLUTION|>--- conflicted
+++ resolved
@@ -42,7 +42,6 @@
 AC_SUBST(CFLAGS)
 AC_SUBST(CPPFLAGS)
 AC_SUBST(LDFLAGS)
-GTK_DOC_CHECK([1.10])
 
 # -----------------------------------------------------------
 # Dependencies
@@ -75,20 +74,6 @@
 AS_IF([test "$VAPIGEN" = "" -o "$VALA_GEN_INTROSPECT" = ""],
 	[AC_MSG_ERROR([Vala must be built with --enable-vapigen])])
 
-<<<<<<< HEAD
-=======
-AC_SUBST(CFLAGS)
-AC_SUBST(CPPFLAGS)
-AC_SUBST(LDFLAGS)
-
-# -----------------------------------------------------------
-# Dependencies
-# -----------------------------------------------------------
-GLIB_REQUIRED=2.12.0
-TP_GLIB_REQUIRED=0.11.10
-TP_VALA_REQUIRED=0.11.10
-
->>>>>>> a8bbc549
 PKG_CHECK_MODULES(GLIB,
                   glib-2.0 >= $GLIB_REQUIRED
                   gobject-2.0 >= $GLIB_REQUIRED)
